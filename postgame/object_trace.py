import itertools
from typing import List, Callable
from method import Method

class TraceEntry:
    def __init__(self, line: str, findOrInsertMethod: Callable[[int, int], Method], baseAddr: int):
        '''
        Contruct a trace entry from the given trace entry
        '''
        splitLine = line.split()
        if len(splitLine) == 2:
            self.method = findOrInsertMethod(int(splitLine[0]), baseAddr)
            self.isCall = int(splitLine[1]) == 1
        else:
            raise Exception('Could not parse trace entry from line: "' + line + '"')

    def __str__(self) -> str:
        return str(self.method) + ' ' + ('1' if self.isCall else '0')

    def __eq__(self, other) -> bool:
        return self.method is other.method and self.isCall == other.isCall

    def __hash__(self):
        return hash(self.__str__())

class ObjectTrace:
    def __init__(self, traceEntries: List[TraceEntry]):
        self.traceEntries = traceEntries
        # Fingerprint is in reverse order -- last call in the trace first
        self.head = list(map(lambda entry: entry.method, itertools.takewhile(lambda entry: entry.isCall, traceEntries)))
        self.fingerprint = list(map(lambda entry: entry.method, itertools.takewhile(lambda entry: not entry.isCall, reversed(traceEntries))))
        self.fingerprint.reverse()

    def __str__(self) -> str:
        return '\n'.join(map(lambda te: te.__str__(), self.traceEntries))

    def __hash__(self):
        return hash(self.__str__())

    def __eq__(self, other) -> bool:
        return self.__str__() == other.__str__()

    def updateMethodStatistics(self):
        '''
        Update call statistics for all methods associated with the trace.
        Store number of appearances for each method in each part of the trace.
        '''

        # Count the total number of times each method in the trace is seen
        # anywhere. Note that we will be modifying the global method's "seenCount".
        for entry in self.traceEntries:
            # Only count returns to avoid double counting the number of methods seen
            if not entry.isCall:
                entry.method.seenTotal += 1

        for headMethod in self.head:
            headMethod.seenInHead += 1
        # Count the number of methods seen in the fingerprint
        for fingerprintMethod in self.fingerprint:
            fingerprintMethod.seenInFingerprint += 1

        # the initializer is the first method in the trace
        self.traceEntries[0].method.isInitializer = True

        # the finalizer is the last method in the trace
        self.traceEntries[-1].method.isFinalizer = True

    def methods(self):
        '''
        Return a list of methods in the trace.
        '''
        return map(lambda entry: entry.method, filter(lambda entry: entry.isCall, self.traceEntries))

    def split(self):
        '''
        Given a set of destructors, return a list of traces created from this
        one. Returns just itself if no splitting is necessary.
        '''
        splitTraces: List[List[TraceEntry]] = []
        currTrace: List[TraceEntry] = []

        entriesIter = iter(self.traceEntries)
        currEntry: TraceEntry = None

        def iterateAndInsert() -> TraceEntry:
            ce = next(entriesIter, None)
            if ce is not None:
                currTrace.append(ce)
            return ce

        currEntry = iterateAndInsert()
        while currEntry is not None:
<<<<<<< HEAD
            # If entry is a finalizer and we are returning from it, potentially split trace
            if currEntry.method.isFinalizer and not currEntry.isCall:
                # If next entry is an initializer, split the trace
                currEntry = iterateAndInsert()
                if currEntry is not None and currEntry.method.isInitializer and currEntry.isCall:
=======
            # If entry is a destructor and we are returning from it, potentially split trace
            if currEntry.method.isInFingerprint() and not currEntry.isCall:
                # Iterate until curr entry is a call
                # while currEntry is not None and currEntry.method.isInFingerprint():
                while currEntry is not None and not currEntry.isCall:
                    currEntry = iterateAndInsert()

                # If curr entry is a constructor, split the trace
                if currEntry is not None and currEntry.method.isInHead():
                    # NOTE: must move currEntry from the current trace to the new currTrace
>>>>>>> c521d51a
                    splitTraces.append(currTrace[0:-1])
                    currTrace = [currEntry]

                # Otherwise don't split the trace
            currEntry = iterateAndInsert()

        if currTrace != []:
            splitTraces.append(currTrace)

        # Validate the traces generated are valid (all traces must have at least
        # two entries) and none of the entries in any trace should be None
        for trace in splitTraces:
            # assert (len(trace) >= 2), f'len trace = {len(trace)} {trace[0].method} {[[str(t) for t in trace] for trace in splitTraces]}'
            # assert (trace[0].isCall), f'method not call {[[str(t) for t in trace] for trace in splitTraces]}'
            for entry in trace:
                assert(entry is not None)

        return map(ObjectTrace, splitTraces)<|MERGE_RESOLUTION|>--- conflicted
+++ resolved
@@ -90,24 +90,11 @@
 
         currEntry = iterateAndInsert()
         while currEntry is not None:
-<<<<<<< HEAD
             # If entry is a finalizer and we are returning from it, potentially split trace
             if currEntry.method.isFinalizer and not currEntry.isCall:
                 # If next entry is an initializer, split the trace
                 currEntry = iterateAndInsert()
                 if currEntry is not None and currEntry.method.isInitializer and currEntry.isCall:
-=======
-            # If entry is a destructor and we are returning from it, potentially split trace
-            if currEntry.method.isInFingerprint() and not currEntry.isCall:
-                # Iterate until curr entry is a call
-                # while currEntry is not None and currEntry.method.isInFingerprint():
-                while currEntry is not None and not currEntry.isCall:
-                    currEntry = iterateAndInsert()
-
-                # If curr entry is a constructor, split the trace
-                if currEntry is not None and currEntry.method.isInHead():
-                    # NOTE: must move currEntry from the current trace to the new currTrace
->>>>>>> c521d51a
                     splitTraces.append(currTrace[0:-1])
                     currTrace = [currEntry]
 
